import os
import numpy as np
import pandas as pd

from nipype.interfaces.base import LibraryBaseInterface, SimpleInterface, isdefined

from .abstract import (
    DesignMatrixInterface, FirstLevelEstimatorInterface, SecondLevelEstimatorInterface)


class NistatsBaseInterface(LibraryBaseInterface):
    _pkg = 'nistats'


def prepare_contrasts(contrasts, all_regressors):
    """ Make mutable copy of contrast list, and
    generate contrast design_matrix from dictionary weight mapping
    """
    if not isdefined(contrasts):
        return []

    out_contrasts = []
    for contrast in contrasts:
        # Are any necessary values missing for contrast estimation?
        missing = any([[n for n, v in row.items()
                        if v != 0 and n not in all_regressors]
                       for row in contrast['weights']])
        if not missing:
            # Fill in zeros
            weights = np.array([
                [row[col] if col in row else 0 for col in all_regressors]
                for row in contrast['weights']
                ])

            out_contrasts.append(
                (contrast['name'], weights, contrast['type']))

    return out_contrasts


<<<<<<< HEAD
class FirstLevelModelInputSpec(BaseInterfaceInputSpec):
    bold_file = File(exists=True, mandatory=True)
    mask_file = File(exists=True)
    session_info = traits.Dict()
    contrast_info = traits.List(traits.Dict)
    smoothing_fwhm = traits.Float(
        desc='Full-width half max (FWHM) in mm for smoothing in mask')
    drop_missing = traits.Bool(
        desc='Drop columns in design matrix with all missing values')


class FirstLevelModelOutputSpec(TraitedSpec):
    effect_maps = traits.List(File)
    variance_maps = traits.List(File)
    stat_maps = traits.List(File)
    zscore_maps = traits.List(File)
    pvalue_maps = traits.List(File)
    contrast_metadata = traits.List(traits.Dict)
    design_matrix = File()


class FirstLevelModel(NistatsBaseInterface, SimpleInterface):
    input_spec = FirstLevelModelInputSpec
    output_spec = FirstLevelModelOutputSpec

=======
class DesignMatrix(NistatsBaseInterface, DesignMatrixInterface, SimpleInterface):
>>>>>>> 8a417351
    def _run_interface(self, runtime):
        import nibabel as nb
        from nistats import design_matrix as dm
        info = self.inputs.session_info
        drop_missing = self.inputs.drop_missing
        if not isdefined(drop_missing):
            drop_missing = False
        img = nb.load(self.inputs.bold_file)
        vols = img.shape[3]

        if info['sparse'] not in (None, 'None'):
            sparse = pd.read_hdf(info['sparse'], key='sparse').rename(
                columns={'condition': 'trial_type',
                         'amplitude': 'modulation'})
            sparse = sparse.dropna(subset=['modulation'])  # Drop NAs
        else:
            sparse = None

        if info['dense'] not in (None, 'None'):
            dense = pd.read_hdf(info['dense'], key='dense')

            missing_columns = dense.isna().all()
            if drop_missing:
                # Remove columns with NaNs
                dense = dense[dense.columns[missing_columns is False]]
            else:
                if missing_columns.any():
                    missing_names = ', '.join(
                        dense.columns[missing_columns].tolist())
                    raise RuntimeError(
                        f'The following columns are empty: {missing_names}. '
                        'Use --drop-missing to drop before model fitting.')

            column_names = dense.columns.tolist()
<<<<<<< HEAD
            drift_model = None if (('cosine00' in column_names) | ('cosine_00' in column_names)) else 'cosine'

            if dense.empty:
                dense = None
                column_names = None
=======
            drift_model = None if (('cosine00' in column_names) |
                                   ('cosine_00' in column_names)) else 'cosine'
>>>>>>> 8a417351
        else:
            dense = None
            column_names = None
            drift_model = 'cosine'

        mat = dm.make_first_level_design_matrix(
            frame_times=np.arange(vols) * info['repetition_time'],
            events=sparse,
            add_regs=dense,
            add_reg_names=column_names,
            drift_model=drift_model,
        )

        mat.to_csv('design.tsv', sep='\t')
        self._results['design_matrix'] = os.path.join(runtime.cwd,
                                                      'design.tsv')
        return runtime


class FirstLevelModel(NistatsBaseInterface, FirstLevelEstimatorInterface, SimpleInterface):
    def _run_interface(self, runtime):
        import nibabel as nb
        from nistats import first_level_model as level1
        mat = pd.read_csv(self.inputs.design_matrix, delimiter='\t', index_col=0)
        img = nb.load(self.inputs.bold_file)

        mask_file = self.inputs.mask_file
        if not isdefined(mask_file):
            mask_file = None
        smoothing_fwhm = self.inputs.smoothing_fwhm
        if not isdefined(smoothing_fwhm):
            smoothing_fwhm = None
        flm = level1.FirstLevelModel(
            mask_img=mask_file, smoothing_fwhm=smoothing_fwhm)
        flm.fit(img, design_matrices=mat)

        effect_maps = []
        variance_maps = []
        stat_maps = []
        zscore_maps = []
        pvalue_maps = []
        contrast_metadata = []
        out_ents = self.inputs.contrast_info[0]['entities']
        fname_fmt = os.path.join(runtime.cwd, '{}_{}.nii.gz').format
        for name, weights, contrast_type in prepare_contrasts(
                self.inputs.contrast_info, mat.columns.tolist()):
            contrast_metadata.append(
                {'contrast': name,
                 'stat': contrast_type,
                 **out_ents}
                )
            maps = flm.compute_contrast(
                weights, contrast_type, output_type='all')

            for map_type, map_list in (('effect_size', effect_maps),
                                       ('effect_variance', variance_maps),
                                       ('z_score', zscore_maps),
                                       ('p_value', pvalue_maps),
                                       ('stat', stat_maps)):

                fname = fname_fmt(name, map_type)
                maps[map_type].to_filename(fname)
                map_list.append(fname)

        self._results['effect_maps'] = effect_maps
        self._results['variance_maps'] = variance_maps
        self._results['stat_maps'] = stat_maps
        self._results['zscore_maps'] = zscore_maps
        self._results['pvalue_maps'] = pvalue_maps
        self._results['contrast_metadata'] = contrast_metadata

        return runtime


def _flatten(x):
    return [elem for sublist in x for elem in sublist]


def _match(query, metadata):
    for key, val in query.items():
        if metadata.get(key) != val:
            return False
    return True


class SecondLevelModel(NistatsBaseInterface, SecondLevelEstimatorInterface, SimpleInterface):
    def _run_interface(self, runtime):
        from nistats import second_level_model as level2
        smoothing_fwhm = self.inputs.smoothing_fwhm
        if not isdefined(smoothing_fwhm):
            smoothing_fwhm = None

        model = level2.SecondLevelModel(smoothing_fwhm=smoothing_fwhm)

        effect_maps = []
        variance_maps = []
        stat_maps = []
        zscore_maps = []
        pvalue_maps = []
        contrast_metadata = []
        out_ents = self.inputs.contrast_info[0]['entities']  # Same for all
        fname_fmt = os.path.join(runtime.cwd, '{}_{}.nii.gz').format

        # Only keep files which match all entities for contrast
        stat_metadata = _flatten(self.inputs.stat_metadata)
        input_effects = _flatten(self.inputs.effect_maps)
        # XXX nistats should begin supporting mixed effects models soon
        # input_variances = _flatten(self.inputs.variance_maps)
        input_variances = [None] * len(input_effects)

        filtered_effects = []
        filtered_variances = []
        names = []
        for m, eff, var in zip(stat_metadata, input_effects, input_variances):
            if _match(out_ents, m):
                filtered_effects.append(eff)
                filtered_variances.append(var)
                names.append(m['contrast'])

        for name, weights, contrast_type in prepare_contrasts(self.inputs.contrast_info, names):
            # Need to add F-test support for intercept (more than one column)
            # Currently only taking 0th column as intercept (t-test)
            weights = weights[0]
            effects = (np.array(filtered_effects)[weights != 0]).tolist()
            _variances = (np.array(filtered_variances)[weights != 0]).tolist()
            design_matrix = pd.DataFrame({'intercept': weights[weights != 0]})

            model.fit(effects, design_matrix=design_matrix)

            maps = model.compute_contrast(second_level_stat_type=contrast_type,
                                          output_type='all')
            contrast_metadata.append(
                {'contrast': name,
                 'stat': contrast_type,
                 **out_ents})

            for map_type, map_list in (('effect_size', effect_maps),
                                       ('effect_variance', variance_maps),
                                       ('z_score', zscore_maps),
                                       ('p_value', pvalue_maps),
                                       ('stat', stat_maps)):
                fname = fname_fmt(name, map_type)
                maps[map_type].to_filename(fname)
                map_list.append(fname)

        self._results['effect_maps'] = effect_maps
        self._results['variance_maps'] = variance_maps
        self._results['stat_maps'] = stat_maps
        self._results['zscore_maps'] = zscore_maps
        self._results['pvalue_maps'] = pvalue_maps
        self._results['contrast_metadata'] = contrast_metadata

        return runtime<|MERGE_RESOLUTION|>--- conflicted
+++ resolved
@@ -38,35 +38,7 @@
     return out_contrasts
 
 
-<<<<<<< HEAD
-class FirstLevelModelInputSpec(BaseInterfaceInputSpec):
-    bold_file = File(exists=True, mandatory=True)
-    mask_file = File(exists=True)
-    session_info = traits.Dict()
-    contrast_info = traits.List(traits.Dict)
-    smoothing_fwhm = traits.Float(
-        desc='Full-width half max (FWHM) in mm for smoothing in mask')
-    drop_missing = traits.Bool(
-        desc='Drop columns in design matrix with all missing values')
-
-
-class FirstLevelModelOutputSpec(TraitedSpec):
-    effect_maps = traits.List(File)
-    variance_maps = traits.List(File)
-    stat_maps = traits.List(File)
-    zscore_maps = traits.List(File)
-    pvalue_maps = traits.List(File)
-    contrast_metadata = traits.List(traits.Dict)
-    design_matrix = File()
-
-
-class FirstLevelModel(NistatsBaseInterface, SimpleInterface):
-    input_spec = FirstLevelModelInputSpec
-    output_spec = FirstLevelModelOutputSpec
-
-=======
 class DesignMatrix(NistatsBaseInterface, DesignMatrixInterface, SimpleInterface):
->>>>>>> 8a417351
     def _run_interface(self, runtime):
         import nibabel as nb
         from nistats import design_matrix as dm
@@ -101,16 +73,12 @@
                         'Use --drop-missing to drop before model fitting.')
 
             column_names = dense.columns.tolist()
-<<<<<<< HEAD
-            drift_model = None if (('cosine00' in column_names) | ('cosine_00' in column_names)) else 'cosine'
+            drift_model = None if (('cosine00' in column_names) |
+                                   ('cosine_00' in column_names)) else 'cosine'
 
             if dense.empty:
                 dense = None
                 column_names = None
-=======
-            drift_model = None if (('cosine00' in column_names) |
-                                   ('cosine_00' in column_names)) else 'cosine'
->>>>>>> 8a417351
         else:
             dense = None
             column_names = None
