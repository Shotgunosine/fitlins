--- conflicted
+++ resolved
@@ -3,12 +3,9 @@
 import json
 import shutil
 import nibabel as nb
-<<<<<<< HEAD
 
 from collections import defaultdict
 
-=======
->>>>>>> 125bad90
 from nipype.utils.filemanip import makedirs, copyfile
 from nipype.interfaces.base import (
     BaseInterfaceInputSpec, TraitedSpec, SimpleInterface,
@@ -192,11 +189,8 @@
             fname = preproc_files[0].filename
 
             # Required field in seconds
-<<<<<<< HEAD
-            TR = analysis.layout.get_metadata(fname, type='bold')['RepetitionTime']
-=======
-            TR = layout.get_metadata(fname, type='bold', full_search=True)['RepetitionTime']
->>>>>>> 125bad90
+            TR = analysis.layout.get_metadata(fname, type='bold',
+                                              full_search=True)['RepetitionTime']
             dense_vars = set(block.model['variables']) - set(block.model['HRF_variables'])
 
             _, confounds, _ = block.get_design_matrix(dense_vars,
