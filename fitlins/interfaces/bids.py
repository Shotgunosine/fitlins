--- conflicted
+++ resolved
@@ -160,8 +160,7 @@
         selectors = self.inputs.selectors
 
         analysis = ba.Analysis(model=self.inputs.model, layout=layout)
-<<<<<<< HEAD
-        analysis.setup(**selectors)
+        analysis.setup(drop_na=False, **selectors)
         self._load_level1(runtime, analysis)
         self._load_higher_level(runtime, analysis)
 
@@ -171,9 +170,6 @@
         return runtime
 
     def _load_level1(self, runtime, analysis):
-=======
-        analysis.setup(drop_na=False, **selectors)
->>>>>>> 6878ad6e
         block = analysis.blocks[0]
 
         entities = []
@@ -184,31 +180,20 @@
                 block.model['HRF_variables'], mode='sparse', force=True):
             info = {}
 
-<<<<<<< HEAD
-            bold_files = analysis.layout.get(type='bold',
-                                             extensions=['.nii', '.nii.gz'],
-                                             **ents)
-            if len(bold_files) != 1:
-=======
-            space = layout.get_spaces(type='preproc',
-                                      extensions=['.nii', '.nii.gz'])[0]
-            preproc_files = layout.get(type='preproc',
-                                       extensions=['.nii', '.nii.gz'],
-                                       space=space,
-                                       **ents)
+            space = analysis.layout.get_spaces(type='preproc',
+                                               extensions=['.nii', '.nii.gz'])[0]
+            preproc_files = analysis.layout.get(type='preproc',
+                                                extensions=['.nii', '.nii.gz'],
+                                                space=space,
+                                                **ents)
             if len(preproc_files) != 1:
->>>>>>> 6878ad6e
                 raise ValueError('Too many BOLD files found')
 
             fname = preproc_files[0].filename
 
             # Required field in seconds
-<<<<<<< HEAD
-            TR = analysis.layout.get_metadata(fname)['RepetitionTime']
-=======
-            TR = layout.get_metadata(fname, type='bold')['RepetitionTime']
+            TR = analysis.layout.get_metadata(fname, type='bold')['RepetitionTime']
             dense_vars = set(block.model['variables']) - set(block.model['HRF_variables'])
->>>>>>> 6878ad6e
 
             _, confounds, _ = block.get_design_matrix(dense_vars,
                                                       mode='dense',
@@ -235,18 +220,12 @@
             info['confounds'] = confounds_file
             info['repetition_time'] = TR
 
-<<<<<<< HEAD
             # Transpose so each contrast gets a row of data instead of column
             contrasts, index, _ = block.get_contrasts(
                 [contrast['name'] for contrast in block.contrasts],
                 **ents)[0]
 
             contrasts = contrasts.T
-=======
-            contrasts = block.get_contrasts([contrast['name']
-                                             for contrast in block.contrasts],
-                                            **ents)[0][0].T
->>>>>>> 6878ad6e
             # Add test indicator column
             contrasts['type'] = [contrast['type']
                                  for contrast in block.contrasts]
